--- conflicted
+++ resolved
@@ -354,13 +354,9 @@
 $$ M_{mn} = 
      \lambda A_{m}\delta_{mn} - \mathcal{I}\sups{(1)}_{mn},
    \qquad 
-<<<<<<< HEAD
-   v_m = \int_{\mc P_m} \phi\sups{ext}(\vb x) \, d\vb x
-=======
    v_m = \lambda\left[   A_{m} V_m 
                        - \int_{\mc P_m} \phi\sups{ext}(\vb x) \, d\vb x
                 \right].
->>>>>>> 109cb8d5
 $$
 
 %====================================================================%
