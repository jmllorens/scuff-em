--- conflicted
+++ resolved
@@ -135,15 +135,8 @@
      SNEQD->SArray[no]=(SMatrix **)mallocEC(SCUFF_NUM_OMATRICES*sizeof(SMatrix *));
 
      for(int nom=0; nom<SCUFF_NUM_OMATRICES; nom++)
-<<<<<<< HEAD
-      { RealComplex = (nom==SCUFF_OMATRIX_POWER) ? LHM_REAL : LHM_COMPLEX;
-        if (NeedMatrix[nom]) 
-         SNEQD->SArray[no][nom] = new SMatrix(G->Objects[no]->NumBFs,10,RealComplex);
-      };
-=======
       if (NeedMatrix[nom]) 
        SNEQD->SArray[no][nom] = new SMatrix(G->Objects[no]->NumBFs,10, LHM_COMPLEX);
->>>>>>> 98bc67df
    };
 
   /*--------------------------------------------------------------*/
