--- conflicted
+++ resolved
@@ -469,15 +469,6 @@
 /***************************************************************/
 /***************************************************************/
 /***************************************************************/
-<<<<<<< HEAD
-HMatrix *RWGGeometry::AllocateBEMMatrix(bool PureImagFreq, bool packed)
-{
-  int storage = packed ? LHM_SYMMETRIC : LHM_NORMAL;
-  if (PureImagFreq)
-    return new HMatrix(TotalBFs, TotalBFs, LHM_REAL, storage);
-  else
-    return new HMatrix(TotalBFs, TotalBFs, LHM_COMPLEX, storage);
-=======
 HMatrix *RWGGeometry::AllocateBEMMatrix(bool PureImagFreq, bool Packed)
 {
   int Storage = Packed ? LHM_SYMMETRIC : LHM_NORMAL;
@@ -485,7 +476,6 @@
     return new HMatrix(TotalBFs, TotalBFs, LHM_REAL, Storage);
   else
     return new HMatrix(TotalBFs, TotalBFs, LHM_COMPLEX, Storage);
->>>>>>> f2f28695
     
 }
 
