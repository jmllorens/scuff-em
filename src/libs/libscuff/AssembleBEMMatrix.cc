/* Copyright (C) 2005-2011 M. T. Homer Reid
 *
 * This file is part of SCUFF-EM.
 *
 * SCUFF-EM is free software; you can redistribute it and/or modify
 * it under the terms of the GNU General Public License as published by
 * the Free Software Foundation; either version 2 of the License, or
 * (at your option) any later version.
 *
 * SCUFF-EM is distributed in the hope that it will be useful,
 * but WITHOUT ANY WARRANTY; without even the implied warranty of
 * MERCHANTABILITY or FITNESS FOR A PARTICULAR PURPOSE.  See the
 * GNU General Public License for more details.
 *
 * You should have received a copy of the GNU General Public License
 * along with this program; if not, write to the Free Software
 * Foundation, Inc., 59 Temple Place, Suite 330, Boston, MA  02111-1307  USA
 */

/*
 * AssembleBEMMatrix.cc -- libscuff routines for assembling the BEM matrix.
 *                      --
 *                      -- (cf. 'libscuff Implementation and Technical
 *                      --  Details', section 8.3, 'Structure of the BEM
 *                      --  Matrix.')
 *                      --
 * homer reid           -- 10/2006 -- 10/2011
 */

#include <stdio.h>
#include <stdlib.h>
#include <string.h>
#include <math.h>
#include <libhmat.h>
#include <libhrutil.h>

#include "libscuff.h"
#include "libscuffInternals.h"

#include "cmatheval.h"

#ifdef HAVE_CONFIG_H
#  include "config.h"
#endif
#ifdef USE_PTHREAD
#  include <pthread.h>
#endif
#ifdef USE_OPENMP
#  include <omp.h>
#endif

#define II cdouble(0,1)

namespace scuff {

/***************************************************************/
/* This routine adds the contents of matrix block B, which has */
/* dimensions NRxNC, to the block of M whose upper-left corner */
/* has indices (RowOffset, ColOffset).                         */
/*                                                             */
/* Each entry of B is scaled by BPF ('bloch phase factor')     */
/* before being added to the corresponding entry of M.         */ 
/*                                                             */
/* If UseSymmetry is true, then the routine additionally adds  */
/* the contents of B' times the complex conjugate of BPF to    */
/* the destination block of M.                                 */
/*                                                             */
/* If GradB[Mu] (Mu=0,1,2) is non-null, the same stamping      */
/* operation is used to stamp GradB[Mu] into GradM[Mu].        */
/***************************************************************/
void StampInNeighborBlock(HMatrix *B, HMatrix **GradB,
                          int NR, int NC,
                          HMatrix *M, HMatrix **GradM,
                          int RowOffset, int ColOffset,
                          double L[2], double kBloch[2], bool UseSymmetry)
{ 
  HMatrix *BList[4];
  HMatrix *MList[4];

  // bloch phase factor 
  cdouble BPF=exp( II*(kBloch[0]*L[0] + kBloch[1]*L[1]) );

  BList[0] = B;
  BList[1] = GradB ? GradB[0] : 0;
  BList[2] = GradB ? GradB[1] : 0;
  BList[3] = GradB ? GradB[2] : 0;

  MList[0] = M;
  MList[1] = GradM ? GradM[0] : 0;
  MList[2] = GradM ? GradM[1] : 0;
  MList[3] = GradM ? GradM[2] : 0;
  
  for(int n=0; n<4; n++)
   { 
     HMatrix *BB = BList[n]; 
     HMatrix *MM = MList[n]; 
     if ( !BList[n] || !MList[n] )
      continue;
     
     if (UseSymmetry)
      { for(int nr=0; nr<NR; nr++)
         for(int nc=0; nc<NC; nc++)
          MM->AddEntry(RowOffset + nr, ColOffset + nc,
                       BPF*BB->GetEntry(nr,nc) + conj(BPF)*BB->GetEntry(nc,nr));
      }
     else
      { for(int nr=0; nr<NR; nr++)
         for(int nc=0; nc<NC; nc++)
          MM->AddEntry(RowOffset + nr, ColOffset + nc, 
                       BPF*BB->GetEntry(nr,nc));
      };
   };
}

/***************************************************************/
/***************************************************************/
/***************************************************************/
void RWGGeometry::CreateRegionInterpolator(int nr, cdouble Omega,
                                           double *kBloch,
                                           int ns1, int ns2,
                                           double *UserDelta)
{
  /***************************************************************/
  /* TODO: rather than deleting and reallocating every time,     */
  /*       consider implementing an Interp3D->ReGrid() method    */
  /*       which will retain the internally-allocated storage    */
  /*       in the (commonly encountered) case in which the new   */
  /*       grid has the same number of points as the old grid    */
  /***************************************************************/
  if (GBarAB9Interpolators[nr]!=0)
   delete GBarAB9Interpolators[nr];

  UpdateCachedEpsMuValues(Omega);

  /***************************************************************/  
  /* prepare an argument structure for the GBarVDPhi3D           */  
  /***************************************************************/  
  GBarData MyGBarData, *GBD=&MyGBarData;
  GBD->ExcludeInnerCells=true;
  GBD->E=-1.0;
  GBD->k = csqrt2(EpsTF[nr]*MuTF[nr])*Omega;
  if ( GBD->k == 0.0 ) 
   return;
  GBD->kBloch = kBloch;

  /***************************************************************/
  /* figure out whether this region has 1D or 2D periodicity     */
  /***************************************************************/  
  if ( LDim==2 && (RegionIsExtended[0][nr] && RegionIsExtended[1][nr]) ) 
   { GBD->LDim=2;
     GBD->LBV[0]=LBasis[0];
     GBD->LBV[1]=LBasis[1];
   }
  else if ( LDim==2 && (RegionIsExtended[0][nr] && !RegionIsExtended[1][nr]) ) 
   { GBD->LDim=1; 
     GBD->LBV[0]=LBasis[0];
   }
  else if ( LDim==2 && (!RegionIsExtended[0][nr] && RegionIsExtended[1][nr]) ) 
   { GBD->LDim=1; 
     GBD->LBV[0]=LBasis[1];
   }
  else if ( LDim==1 )
   { GBD->LDim=1; 
     GBD->LBV[0]=LBasis[0];
   }
  else // region is not extended 
   { GBarAB9Interpolators[nr]=0;
     return;
   };

  /***************************************************************/
  /* get the extents of the interpolation table we need to handle*/
  /* all possible arguments R=x1-x2 where x1 lives on surface 1  */
  /* and x2 lives on surface 2                                   */
  /***************************************************************/
  double RMax[3], RMin[3];
  int NPoints[3];
  VecSub(Surfaces[ns1]->RMax, Surfaces[ns2]->RMin, RMax);
  VecSub(Surfaces[ns1]->RMin, Surfaces[ns2]->RMax, RMin);
  for(int i=0; i<3; i++)
   { 
     double Delta = UserDelta ? UserDelta[i] : RWGGeometry::DeltaInterp;

     if ( RMax[i] < (RMin[i] + Delta) )
      RMax[i] = RMin[i] + Delta;

     NPoints[i] = 1 + round( (RMax[i] - RMin[i]) / Delta );

   };

  Log("  Creating %ix%ix%i interpolator for region %i (%s)...",
         NPoints[0],NPoints[1],NPoints[2],nr,RegionLabels[nr]);
  GBarAB9Interpolators[nr]
   =new Interp3D(  RMin[0], RMax[0], NPoints[0],
                   RMin[1], RMax[1], NPoints[1],
                   RMin[2], RMax[2], NPoints[2],
                   2, GBarVDPhi3D, (void *)GBD);

}

/***************************************************************/
/* this is a simple quick-and-dirty mechanism for saving       */
/* and retrieving diagonal T-matrix blocks to disk.            */
/***************************************************************/
#define TBCOP_READ  0
#define TBCOP_WRITE 1
bool TBlockCacheOp(int Op, RWGGeometry *G, int ns, cdouble Omega,
                   HMatrix *M, int RowOffset, int ColOffset)
{
  char *Dir = getenv("SCUFF_TBLOCK_PATH");
  if (!Dir) return false;

  /*--------------------------------------------------------------*/
  /*--------------------------------------------------------------*/
  /*--------------------------------------------------------------*/
  char *FileBase = GetFileBase(G->Surfaces[ns]->MeshFileName); 
  const char *Addendum = G->TBlockCacheNameAddendum;
  if (Addendum==0) Addendum="";
  char FileName[200];
  if ( imag(Omega)==0.0 )
   snprintf(FileName,200,"%s/%s%s_%.6e.hdf5",Dir,FileBase,Addendum,real(Omega));
  else if ( real(Omega)==0.0 )
   snprintf(FileName,200,"%s/%s%s_%.6eI.hdf5",Dir,FileBase,Addendum,imag(Omega));
  else
   snprintf(FileName,200,"%s/%s%s_%.6e+%.6eI.hdf5",Dir,FileBase,Addendum,real(Omega),imag(Omega));

  /***************************************************************/
  /***************************************************************/
  /***************************************************************/
  int NBFs = G->Surfaces[ns]->NumBFs;
  if (Op==TBCOP_READ)	
   { Log("Attempting to read T-block (%s,%s) from file %s...",FileBase,z2s(Omega),FileName);
     HMatrix *MFile = new HMatrix(FileName, LHM_HDF5, "T");
     bool Success;
     if (MFile->ErrMsg)
      { Log("...could not read file");
        Success=false;
      }
     else if ( (MFile->NR != NBFs) || (MFile->NC!= NBFs) )
      { Log("...matrix had incorrect dimension"); 
        Success=false;
      }
     else
      { M->InsertBlock(MFile, RowOffset, ColOffset);
        Log("...success!");
        Success=true;
      };
     delete MFile;
     return Success;
   }
  else if (Op==TBCOP_WRITE)
   { 
      HMatrix *MFile = new HMatrix(NBFs, NBFs, M->RealComplex);
      M->ExtractBlock(RowOffset, ColOffset, MFile);
      MFile->ExportToHDF5(FileName,"T");
      Log("Writing T-block (%s,%s) to file %s...",FileBase,z2s(Omega),FileName);
      if (MFile->ErrMsg)
       Log("...failed! %s",MFile->ErrMsg);
      delete MFile;
      return true;
   };

  return false; // never get here 

}

/***************************************************************/
/* KBIMBCache = 'kBloch-independent matrix-block cache.'       */
/***************************************************************/
typedef struct KBMIMBCache
 {
   cdouble Omega;
   int NumMatrices;
   bool NeedZDerivative;
   void *Storage;
   HMatrix *B[9], *dBdZ[9];

 } KBIMBCache;

void *RWGGeometry::CreateABMBAccelerator(int nsa, int nsb,
                                         bool PureImagFreq,
                                         bool NeedZDerivative)
{
  if (LDim==0)
   return 0;

  /*--------------------------------------------------------------*/
  /*- gather some information about the problem ------------------*/
  /*--------------------------------------------------------------*/
  bool OneDLattice = (LDim== 1);
  bool TwoDLattice = !OneDLattice;
  bool SameSurface = (nsa==nsb);
  int NR = Surfaces[nsa]->NumBFs;
  int NC = Surfaces[nsb]->NumBFs;

  size_t MatrixSize = PureImagFreq ? NR*NC*sizeof(double) : NR*NC*sizeof(cdouble);
  int RC = PureImagFreq ? LHM_REAL : LHM_COMPLEX;

  int NumMatrices;
  if      (  OneDLattice &&  SameSurface ) NumMatrices=2;
  else if (  OneDLattice && !SameSurface ) NumMatrices=3;
  else if (  TwoDLattice &&  SameSurface ) NumMatrices=5;
  else if (  TwoDLattice && !SameSurface ) NumMatrices=9;

  /*--------------------------------------------------------------*/
  /*- attempt to allocate enough storage for the full cache       */
  /*--------------------------------------------------------------*/
  Log("Trying to allocate accelerator for (%i,%i) matrix-block assembly...",nsa,nsb);
  int MatricesNeeded = NeedZDerivative ? 2*NumMatrices : NumMatrices;
  void *Storage = malloc( MatricesNeeded * MatrixSize );
  if (Storage==0) 
   { Log("...failed! not enough memory.");
     return 0;
   };
  Log("...success!");

  void *Buffers[18];
  Buffers[0] = Storage;
  for (int nb=1; nb<18; nb++)
   Buffers[nb] = (void *)( (char *)Buffers[nb-1] + MatrixSize);

  /*--------------------------------------------------------------*/
  /*- only if that succeeded, proceed to allocate the actual cache*/
  /*--------------------------------------------------------------*/
  KBIMBCache *Cache = (KBIMBCache *)mallocEC( sizeof *Cache );
  Cache->Omega           = -1.0;            // initially dirty
  Cache->NumMatrices     = NumMatrices;
  Cache->NeedZDerivative = NeedZDerivative;
  Cache->Storage         = Storage;
  for(int nm=0, nb=0; nm<NumMatrices; nm++)
   { Cache->B[nm] = new HMatrix(NR, NC, RC, LHM_NORMAL, Buffers[nb++]);
     if (NeedZDerivative)
      Cache->dBdZ[nm] = new HMatrix(NR, NC, RC, LHM_NORMAL, Buffers[nb++]);
   };

  return (void *)Cache;
 
}

void RWGGeometry::DestroyABMBAccelerator(void *pCache)
{
  if (pCache==0) return;

  KBIMBCache *Cache    = (KBIMBCache *)pCache;
  int NumMatrices      = Cache->NumMatrices;
  bool NeedZDerivative = Cache->NeedZDerivative;
  for(int nm=0; nm<NumMatrices; nm++)
   { delete Cache->B[nm];
     if (NeedZDerivative) delete Cache->dBdZ[nm];
   };
  free(Cache->Storage);
  free(Cache);

}

/***************************************************************/
/* This routine computes the block of the BEM matrix that      */
/* describes the interaction between surfaces nsa and nsb.     */
/* This block is stamped into M in such a way that the upper-  */ 
/* left element of the block is at the (RowOffset, ColOffset)  */ 
/* entry of M. If GradM is non-null and GradM[Mu] is non-null  */ 
/* (Mu=0,1,2) then the X_{Mu} derivative of BEM matrix is      */ 
/* similarly stamped into GradM[Mu]. If NumTorqueAxes>0 and    */ 
/* dMdT and GammaMatrix are non-null, then the derivative of   */ 
/* M with respect to rotation angle Theta about the Muth torque*/ 
/* axis described by GammaMatrix (Mu=0,...,NumTorqueAxes-1) is */ 
/* similarly stamped into dMdT[Mu].                             */ 
/***************************************************************/
void RWGGeometry::AssembleBEMMatrixBlock(int nsa, int nsb,
                                         cdouble Omega, double *kBloch,
                                         HMatrix *M, HMatrix **GradM,
                                         int RowOffset, int ColOffset,
                                         void *Accelerator, bool TransposeAccelerator,
                                         int NumTorqueAxes, HMatrix **dMdT,
                                         double *GammaMatrix)
{
<<<<<<< HEAD
  /***************************************************************/
  /***************************************************************/
  /***************************************************************/
  if (    nsa==nsb 
       && NumLatticeBasisVectors==0
       && TBlockCacheOp(TBCOP_READ,this,nsa,Omega,M,RowOffset,ColOffset)
     ) return;

  /***************************************************************/
  /* pre-initialize arguments for GetSurfaceSurfaceInteractions **/
  /***************************************************************/
  GetSSIArgStruct GetSSIArgs, *Args=&GetSSIArgs;
  InitGetSSIArgs(Args);

  Args->G=this;
  Args->Sa=Surfaces[nsa];
  Args->Sb=Surfaces[nsb];
  Args->Omega=Omega;
=======
  Log("Assembling BEM matrix block (%i,%i)",nsa,nsb);
>>>>>>> 76fecacb

  /***************************************************************/
  /* handle the compact-object case first since it is so simple  */
  /***************************************************************/
  if (LDim==0)
   {  
     GetSSIArgStruct GetSSIArgs, *Args=&GetSSIArgs;
     InitGetSSIArgs(Args);
     Args->G=this;
     Args->Sa=Surfaces[nsa];
     Args->Sb=Surfaces[nsb];
     Args->Omega=Omega;
     Args->NumTorqueAxes=NumTorqueAxes;
     Args->GammaMatrix=GammaMatrix;
     Args->Symmetric = (nsa==nsb);
     Args->B=M;
     Args->GradB=GradM;
     Args->dBdTheta=dMdT;
     Args->RowOffset=RowOffset;
     Args->ColOffset=ColOffset;
     GetSurfaceSurfaceInteractions(Args);
     return;
   };

  /***************************************************************/
  /* The remainder of this routine is now for the PBC case only, */ 
  /* and it consists of two main steps: (a) assemble the kBloch- */
  /* independent contributions of the innermost grid cells and   */
  /* stamp them appropriately into the matrix; then (b) add the  */
  /* contributions of outer grid cells.                          */
  /***************************************************************/
  if ( NumTorqueAxes>0 )
   ErrExit("angular derivatives of BEM matrix not supported for periodic geometries");
  if ( GradM && (GradM[0] || GradM[1]) )
   ErrExit("x,y derivatives of BEM matrix not supported for periodic geometries");

<<<<<<< HEAD
  // B and GradB are statically maintained matrix blocks used as 
  // temporary storage within this routine; they need to be large
  // enough to store the largest single subblock of the BEM matrix.
  // FIXME these should be fields of the RWGGeometry class, not 
  // static method variables.
  HMatrix *B=0, *GradB[3]={0,0,0};
  if (B==0)
   { int MaxNR=Surfaces[0]->NumBFs; 
     for(int ns=1; ns<NumSurfaces; ns++)
      if (Surfaces[ns]->NumBFs > MaxNR) 
       MaxNR=Surfaces[ns]->NumBFs;
     B=new HMatrix(MaxNR, MaxNR, LHM_COMPLEX);
     if ( GradM && GradM[0] ) GradB[0]=new HMatrix(MaxNR, MaxNR, LHM_COMPLEX);
     if ( GradM && GradM[1] ) GradB[1]=new HMatrix(MaxNR, MaxNR, LHM_COMPLEX);
     if ( GradM && GradM[2] ) GradB[2]=new HMatrix(MaxNR, MaxNR, LHM_COMPLEX);
   };
=======
  KBIMBCache *Cache = (KBIMBCache *)Accelerator;
  bool HaveCache = (Cache!=0);
  bool HaveCleanCache = HaveCache && EqualFloat(Cache->Omega, Omega);
  if (HaveCache) Cache->Omega=Omega;
  bool OneDLattice = (LDim==1);
>>>>>>> 76fecacb

  int NumCommonRegions, CRIndices[2];
  double Signs[2];
  NumCommonRegions=CountCommonRegions(Surfaces[nsa], Surfaces[nsb], CRIndices, Signs);
  if (NumCommonRegions==0) 
   return;
  int nr1=CRIndices[0];
  int nr2=NumCommonRegions==2 ? CRIndices[1] : -1;

  int NBFA=Surfaces[nsa]->NumBFs;
  int NBFB=Surfaces[nsb]->NumBFs;

  bool UseSymmetry = (nsa==nsb);

  double L[3]={0.0, 0.0, 0.0};

  double LBV[2][2];
  LBV[0][0] = LBasis[0][0];
  LBV[0][1] = LBasis[0][1];
  LBV[1][0] = OneDLattice ? 0.0 : LBasis[1][0];
  LBV[1][1] = OneDLattice ? 0.0 : LBasis[1][1];

  /***************************************************************/
  /* pre-initialize arguments for GetSurfaceSurfaceInteractions **/
  /***************************************************************/
  GetSSIArgStruct GetSSIArgs, *Args=&GetSSIArgs;
  InitGetSSIArgs(Args);

  Args->G            = this;
  Args->Sa           = Surfaces[nsa];
  Args->Sb           = Surfaces[nsb];
  Args->Omega        = Omega;
  Args->UseAB9Kernel = false;
  Args->Accumulate   = false;
  Args->Displacement = L;

  /*--------------------------------------------------------------*/
  /*- If the caller didn't provide a cache, we need temporary     */
  /*- storage for the kBloch-independent matrix blocks.           */
  /*--------------------------------------------------------------*/
  HMatrix *GradBBuffer[3]={0, 0, 0};
  Args->GradB = (GradM && GradM[2]) ? GradBBuffer : 0;
  if (!HaveCache)
   { 
     Args->B = new HMatrix(NBFA, NBFB, LHM_COMPLEX);
     if (Args->GradB)
      Args->GradB[2] = new HMatrix(NBFA, NBFB, LHM_COMPLEX);
   };

  /***************************************************************/
  /* Assemble and stamp in contributions of innermost grid cells.*/
  /***************************************************************/
  M->ZeroBlock(RowOffset, NBFA, ColOffset, NBFB);
  if (GradM && GradM[2]) GradM[2]->Zero();
  Log(" Step 1: Contributions of innermost grid cells...");
  for(int n1=+1, nb=0; n1>=-1; n1--)
   for(int n2=+1; n2>=-1; n2--)
    { 
      if ( OneDLattice && n2!=0 ) continue;

      L[0] = n1*LBV[0][0] + n2*LBV[1][0];
      L[1] = n1*LBV[0][1] + n2*LBV[1][1];
 
      if (HaveCache)
       { Args->B = Cache->B[ nb ];
         if (Args->GradB) Args->GradB[2] = Cache->dBdZ[ nb ];
         nb++;
       };

      if ( !HaveCleanCache )
       { 
         // detect extendedness of regions and omit contributions of
         // any regions that are not extended
         if ( n1==0 && n2==0 )
          { Args->OmitRegion1 = false;
            Args->OmitRegion2 = (nr2==-1);
          }
         else 
          { Args->OmitRegion1 = Args->OmitRegion2 = true;
            if ( n1!=0 && RegionIsExtended[0][nr1] ) Args->OmitRegion1=false;
            if ( n1!=0 && nr2!=-1 && RegionIsExtended[0][nr2] ) Args->OmitRegion2=false;
            if ( n2!=0 && RegionIsExtended[1][nr1] ) Args->OmitRegion1=false;
            if ( n2!=0 && nr2!=-1 && RegionIsExtended[1][nr2] ) Args->OmitRegion2=false;
          };
 
         Log("  ...(%i,%i) block...",n1,n2);
         Args->Symmetric = (nsa==nsb && n1==0 && n2==0); 
         GetSurfaceSurfaceInteractions(Args);
       };

      StampInNeighborBlock(Args->B, Args->GradB, NBFA, NBFB,
                           M, GradM, RowOffset, ColOffset, L, kBloch, 
                           UseSymmetry && !(n1==0 && n2==0) );

      if ( UseSymmetry && (n1==0 && n2==0) )
       goto done; // want break, but need to break out of both loops
    };

done: 

  /*--------------------------------------------------------------*/
  /*--------------------------------------------------------------*/
  /*--------------------------------------------------------------*/
  if (!HaveCache)
   { delete Args->B;
     if (Args->GradB) delete Args->GradB[2];
   };

  /***************************************************************/
  /***************************************************************/
  /***************************************************************/
  Log(" Step 2: Contributions of outer grid cells...");
  //UpdateRegionInterpolators(Omega, kBloch);
  CreateRegionInterpolator(nr1, Omega, kBloch, nsa, nsb);
  if (nr2!=-1) CreateRegionInterpolator(nr2, Omega, kBloch, nsa, nsb);
  Args->Displacement = 0;
  Args->Symmetric    = false;
  Args->OmitRegion1  = false;
  Args->OmitRegion2  = (nr2==-1);
  Args->UseAB9Kernel = true;
  Args->Accumulate   = true;
  Args->B            = M;
  Args->GradB        = GradM;
  Args->RowOffset    = RowOffset;
  Args->ColOffset    = ColOffset;

  GetSurfaceSurfaceInteractions(Args);

  delete B;
  if (GradB[0]) delete GradB[0];
  if (GradB[1]) delete GradB[1];
  if (GradB[2]) delete GradB[2];

}

/***************************************************************/
/* this is the actual API-exposed routine for assembling the   */
/* BEM matrix, which is pretty simple and really just calls    */
/* ssembleBEMMatrixBlock() to do all the dirty work.          */
/*                                                             */
/* If the M matrix is NULL on entry, a new HMatrix of the      */
/* appropriate size is allocated and returned. Otherwise, the  */
/* return value is M.                                          */
/***************************************************************/
HMatrix *RWGGeometry::AssembleBEMMatrix(cdouble Omega, double *kBloch, HMatrix *M)
{ 
  /***************************************************************/
  /***************************************************************/
  /***************************************************************/
  if ( LDim==0 && kBloch!=0 && (kBloch[0]!=0.0 || kBloch[1]!=0.0) )
   ErrExit("%s:%i: Bloch wavevector is undefined for compact geometries");
  if ( LDim!=0 && kBloch==0 )
   ErrExit("%s:%i: Bloch wavevector must be specified for PBC geometries");

  /***************************************************************/
  /***************************************************************/
  /***************************************************************/
  if (M==NULL)
   M=AllocateBEMMatrix();
  else if ( M->NR != TotalBFs || M->NC != TotalBFs )
   { Warn("wrong-size matrix passed to AssembleBEMMatrix; reallocating...");
     M=AllocateBEMMatrix();
   };

  // the overall BEM matrix is symmetric as long as we 
  // don't have a nonzero bloch wavevector.
  bool MatrixIsSymmetric = ( !kBloch || (kBloch[0]==0.0 && kBloch[1]==0.0) );

  /***************************************************************/
  /* loop over all pairs of objects to assemble the diagonal and */
  /* above-diagonal blocks of the matrix                         */
  /***************************************************************/
  int nsm; // 'number of surface mate'
  int nspStart = MatrixIsSymmetric ? 1 : 0;
  for(int ns=0; ns<NumSurfaces; ns++)
   for(int nsp=nspStart*ns; nsp<NumSurfaces; nsp++)
    { 
      // attempt to reuse the diagonal block of an identical previous object
      if (ns==nsp && (nsm=Mate[ns])!=-1)
       { int ThisOffset = BFIndexOffset[ns];
         int MateOffset = BFIndexOffset[nsm];
         int Dim = Surfaces[ns]->NumBFs;
         Log("Block(%i,%i) is identical to block (%i,%i) (reusing)",ns,ns,nsm,nsm);
         M->InsertBlock(M, ThisOffset, ThisOffset, Dim, Dim, MateOffset, MateOffset);
       }
      else
       AssembleBEMMatrixBlock(ns, nsp, Omega, kBloch, M, 0,
                              BFIndexOffset[ns], BFIndexOffset[nsp]);
    };

  /***************************************************************/
  /* if the matrix is symmetric, then the computations above have*/
  /* only filled in its upper triangle, so we need to go back and*/
  /* fill in the lower triangle. (The exception is if the matrix */
  /* is defined to use packed storage, in which case only the    */
  /* upper triangle is needed anyway.)                           */
  /* Note: Technically the lower-triangular parts of the diagonal*/
  /* blocks should already have been filled in, so this code is  */
  /* slightly redundant because it re-fills-in those entries.    */
  /***************************************************************/
  if (MatrixIsSymmetric && M->StorageType==LHM_NORMAL)
   { 
     for(int nr=1; nr<TotalBFs; nr++)
      for(int nc=0; nc<nr; nc++)
       M->SetEntry(nr, nc, M->GetEntry(nc, nr) );
   };

  return M;

}

/***************************************************************/
/***************************************************************/
/***************************************************************/
HMatrix *RWGGeometry::AssembleBEMMatrix(cdouble Omega, HMatrix *M)
{
  return AssembleBEMMatrix(Omega, 0, M); 
}

/***************************************************************/
/***************************************************************/
/***************************************************************/
HMatrix *RWGGeometry::AllocateBEMMatrix(bool PureImagFreq, bool Packed)
{
  int Storage = Packed ? LHM_SYMMETRIC : LHM_NORMAL;
  if (PureImagFreq)
    return new HMatrix(TotalBFs, TotalBFs, LHM_REAL, Storage);
  else
    return new HMatrix(TotalBFs, TotalBFs, LHM_COMPLEX, Storage);
    
}

} // namespace scuff<|MERGE_RESOLUTION|>--- conflicted
+++ resolved
@@ -374,28 +374,7 @@
                                          int NumTorqueAxes, HMatrix **dMdT,
                                          double *GammaMatrix)
 {
-<<<<<<< HEAD
-  /***************************************************************/
-  /***************************************************************/
-  /***************************************************************/
-  if (    nsa==nsb 
-       && NumLatticeBasisVectors==0
-       && TBlockCacheOp(TBCOP_READ,this,nsa,Omega,M,RowOffset,ColOffset)
-     ) return;
-
-  /***************************************************************/
-  /* pre-initialize arguments for GetSurfaceSurfaceInteractions **/
-  /***************************************************************/
-  GetSSIArgStruct GetSSIArgs, *Args=&GetSSIArgs;
-  InitGetSSIArgs(Args);
-
-  Args->G=this;
-  Args->Sa=Surfaces[nsa];
-  Args->Sb=Surfaces[nsb];
-  Args->Omega=Omega;
-=======
   Log("Assembling BEM matrix block (%i,%i)",nsa,nsb);
->>>>>>> 76fecacb
 
   /***************************************************************/
   /* handle the compact-object case first since it is so simple  */
@@ -432,30 +411,11 @@
   if ( GradM && (GradM[0] || GradM[1]) )
    ErrExit("x,y derivatives of BEM matrix not supported for periodic geometries");
 
-<<<<<<< HEAD
-  // B and GradB are statically maintained matrix blocks used as 
-  // temporary storage within this routine; they need to be large
-  // enough to store the largest single subblock of the BEM matrix.
-  // FIXME these should be fields of the RWGGeometry class, not 
-  // static method variables.
-  HMatrix *B=0, *GradB[3]={0,0,0};
-  if (B==0)
-   { int MaxNR=Surfaces[0]->NumBFs; 
-     for(int ns=1; ns<NumSurfaces; ns++)
-      if (Surfaces[ns]->NumBFs > MaxNR) 
-       MaxNR=Surfaces[ns]->NumBFs;
-     B=new HMatrix(MaxNR, MaxNR, LHM_COMPLEX);
-     if ( GradM && GradM[0] ) GradB[0]=new HMatrix(MaxNR, MaxNR, LHM_COMPLEX);
-     if ( GradM && GradM[1] ) GradB[1]=new HMatrix(MaxNR, MaxNR, LHM_COMPLEX);
-     if ( GradM && GradM[2] ) GradB[2]=new HMatrix(MaxNR, MaxNR, LHM_COMPLEX);
-   };
-=======
   KBIMBCache *Cache = (KBIMBCache *)Accelerator;
   bool HaveCache = (Cache!=0);
   bool HaveCleanCache = HaveCache && EqualFloat(Cache->Omega, Omega);
   if (HaveCache) Cache->Omega=Omega;
   bool OneDLattice = (LDim==1);
->>>>>>> 76fecacb
 
   int NumCommonRegions, CRIndices[2];
   double Signs[2];
@@ -584,11 +544,6 @@
 
   GetSurfaceSurfaceInteractions(Args);
 
-  delete B;
-  if (GradB[0]) delete GradB[0];
-  if (GradB[1]) delete GradB[1];
-  if (GradB[2]) delete GradB[2];
-
 }
 
 /***************************************************************/
