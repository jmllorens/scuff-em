--- conflicted
+++ resolved
@@ -122,27 +122,9 @@
 /***************************************************************/
 /***************************************************************/
 /***************************************************************/
-<<<<<<< HEAD
-void ComputeG1(double *R, cdouble k, double *P, double LBVinv[2][2],
-=======
-void ComputeG1(double *R, cdouble k,
-               double *kBloch, double **LBV,
->>>>>>> 85898a7d
-               double E, int *pnCells, cdouble *Sum)
-{ 
-  int n1, n2;
-  cdouble LastSum[NSUM];
-  double MaxRelDelta, MaxAbsDelta;
-  double Delta, AbsSum;
-  int i, NN, ConvergedIters;
-  int nCells=0;
-
-  double Gamma1[2], Gamma2[2], AGamma;
-
-  /*--------------------------------------------------------------*/  
-  /*--------------------------------------------------------------*/  
-  /*--------------------------------------------------------------*/  
-<<<<<<< HEAD
+static void GetReciprocalBasis(double LBVinv[2][2], 
+			       double Gamma1[2], double Gamma2[2])
+{
   // compute the reciprocal lattice vectors Gamma1 and Gamma2:
   // (Gamma1 Gamma2) matrix = 2*pi * inverse[transpose[(LBV[0] LBV[1])]]
   //                        == 2*pi * inverse(LBV),
@@ -151,17 +133,28 @@
   Gamma1[1] = LBVinv[1][0] * (2*M_PI);
   Gamma2[0] = LBVinv[0][1] * (2*M_PI);
   Gamma2[1] = LBVinv[1][1] * (2*M_PI);
+}
+
+/***************************************************************/
+/***************************************************************/
+/***************************************************************/
+void ComputeG1(double *R, cdouble k, double *kBloch, double LBVinv[2][2],
+               double E, int *pnCells, cdouble *Sum)
+{ 
+  int n1, n2;
+  cdouble LastSum[NSUM];
+  double MaxRelDelta, MaxAbsDelta;
+  double Delta, AbsSum;
+  int i, NN, ConvergedIters;
+  int nCells=0;
+
+  double Gamma1[2], Gamma2[2], AGamma;
+
+  /*--------------------------------------------------------------*/  
+  /*--------------------------------------------------------------*/  
+  /*--------------------------------------------------------------*/  
+  GetReciprocalBasis(LBVinv, Gamma1, Gamma2);
   AGamma = Gamma1[0]*Gamma2[1] - Gamma2[0]*Gamma1[1]; // det(Gamma1 Gamma2)
-=======
-  if ( !(LBV[0][1]==0.0 && LBV[1][0]==0.0) )
-   ErrExit("non-square lattices not yet supported");
-
-  Gamma1[0] = 2.0*M_PI / LBV[0][0];
-  Gamma1[1] = 0.0;
-  Gamma2[0] = 0.0;
-  Gamma2[1] = 2.0*M_PI / LBV[1][1];
-  AGamma    = 4.0*M_PI*M_PI/(LBV[0][0]*LBV[1][1]);
->>>>>>> 85898a7d
 
   /***************************************************************/
   /***************************************************************/
@@ -343,12 +336,7 @@
 /***************************************************************/
 /***************************************************************/
 /***************************************************************/
-<<<<<<< HEAD
-void ComputeG2(double *R, cdouble k, double *P, double *LBV[2],
-=======
-void ComputeG2(double *R, cdouble k, 
-               double *kBloch, double **LBV,
->>>>>>> 85898a7d
+void ComputeG2(double *R, cdouble k, double *kBloch, double *LBV[2],
                double E, int *pnCells, cdouble *Sum)
 { 
   int n1, n2;
@@ -544,27 +532,17 @@
      return;
    };
 
-  if ( (LBV[0][1]!=0.0) || (LBV[1][0]!=0.0) ) 
-   ErrExit("non-square lattices not yet supported");
+  double LBVinv[2][2];
+  if (!Matrix2x2_Inverse(LBV, LBVinv)) ErrExit("lattice has empty unit cell");
 
   /* E is the separation parameter, which we set to its  */
   /* optimal value if the user didn't specify it already */
   if (E==-1.0)
-<<<<<<< HEAD
-    E=sqrt( M_PI / fabs(LBV[0][0]*LBV[1][1] - LBV[0][1]*LBV[1][0]) );
-
-  double LBVinv[2][2];
-  if (!Matrix2x2_Inverse(LBV, LBVinv)) ErrExit("lattice has empty unit cell");
-=======
-   { double EOpt1=sqrt( M_PI / (LBV[0][0]*LBV[1][1] - LBV[0][1]*LBV[1][0]) );
-
-     if ( !(LBV[0][1]==0.0 && LBV[1][0]==0.0) )
-      ErrExit("non-square lattices not yet supported");
+   { double EOpt1=sqrt( M_PI 
+			/ fabs(LBV[0][0]*LBV[1][1] - LBV[0][1]*LBV[1][0]) );
+
      double Gamma1[2], Gamma2[2];
-     Gamma1[0] = 2.0*M_PI / LBV[0][0];
-     Gamma1[1] = 0.0;
-     Gamma2[0] = 0.0;
-     Gamma2[1] = 2.0*M_PI / LBV[1][1];
+     GetReciprocalBasis(LBVinv, Gamma1, Gamma2);
      double G12 = Gamma1[0]*Gamma1[0] + Gamma1[1]*Gamma1[1];
      double G22 = Gamma2[0]*Gamma2[0] + Gamma2[1]*Gamma2[1];
      double EOpt2 = sqrt( norm(k) + G12 + G22 ) / 10.0; // H=10
@@ -572,7 +550,6 @@
      E=fmax(EOpt1, EOpt2);
 //printf("E=%e\n",E);
    };
->>>>>>> 85898a7d
 
   /***************************************************************/
   /* detect evaluation points at the origin or lattice-equivalent*/
@@ -603,13 +580,8 @@
   /***************************************************************/
   cdouble G1[NSUM], G2[NSUM], GBFFirst9[NSUM];
 
-<<<<<<< HEAD
-  ComputeG1(MyR, k, P, LBVinv, E, 0, G1);
-  ComputeG2(MyR, k, P, LBV, E, 0, G2);
-=======
-  ComputeG1(MyR, k, kBloch, LBV, E, 0, G1);
+  ComputeG1(MyR, k, kBloch, LBVinv, E, 0, G1);
   ComputeG2(MyR, k, kBloch, LBV, E, 0, G2);
->>>>>>> 85898a7d
 
   if (ExcludeFirst9)
    ComputeGBFFirst9(MyR, k, 2, kBloch, LBV, GBFFirst9);
