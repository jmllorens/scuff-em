--- conflicted
+++ resolved
@@ -459,8 +459,8 @@
       cdouble CFactor = EMFac*conj(kAlpha)*nBeta + MEFac*conj(nAlpha)*kBeta;
 
       GetOverlapTerm(this, ns, ns, nea, neb, Overlap);
+      PAbs += real ( GFactor*GC[0] + CFactor*GC[1] );
 /*
-      PAbs += real ( GFactor*GC[0] + CFactor*GC[1] );
       Fx   += imag ( GFactor*dG[0] + CFactor*(dC[0] - Overlap[0]/IK));
       Fy   += imag ( GFactor*dG[1] + CFactor*(dC[1] - Overlap[1]/IK));
       Fz   += imag ( GFactor*dG[2] + CFactor*(dC[2] - Overlap[2]/IK));
@@ -468,23 +468,9 @@
       Fx   += imag ( GFactor*dG[0] + CFactor*dC[0] );
       Fy   += imag ( GFactor*dG[1] + CFactor*dC[1] );
       Fz   += imag ( GFactor*dG[2] + CFactor*dC[2] );
-<<<<<<< HEAD
-*/
-      PAbs += imag( EEFac*conj(kAlpha)*kBeta*dG[2] );
-      Fx   += imag( EMFac*conj(kAlpha)*nBeta*dC[2] );
-      Fy   += imag( MEFac*conj(nAlpha)*kBeta*dC[2] );
-      Fz   += imag( MMFac*conj(nAlpha)*nBeta*dG[2] );
-
-/*
+
       Taux += imag ( CFactor*Overlap[0] );
       Tauy += imag ( CFactor*Overlap[1] );
-*/
-Taux += real( GFactor*GC[0] );
-Tauy += real( CFactor*GC[1] );
-=======
-      Taux += imag ( CFactor*Overlap[0] );
-      Tauy += imag ( CFactor*Overlap[1] );
->>>>>>> b4c52681
       Tauz += imag ( CFactor*Overlap[2] );
     };
 
