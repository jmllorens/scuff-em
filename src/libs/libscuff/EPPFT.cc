/* Copyright (C) 2005-2011 M. T. Homer Reid
 *
 * This file is part of SCUFF-EM.
 *
 * SCUFF-EM is free software; you can redistribute it and/or modify
 * it under the terms of the GNU General Public License as published by
 * the Free Software Foundation; either version 2 of the License, or
 * (at your option) any later version.
 *
 * SCUFF-EM is distributed in the hope that it will be useful,
 * but WITHOUT ANY WARRANTY; without even the implied warranty of
 * MERCHANTABILITY or FITNESS FOR A PARTICULAR PURPOSE.  See the
 * GNU General Public License for more details.
 *
 * You should have received a copy of the GNU General Public License
 * along with this program; if not, write to the Free Software
 * Foundation, Inc., 59 Temple Place, Suite 330, Boston, MA  02111-1307  USA
 */

/*
 * EPPFT.cc    -- 'equivalence-principle power, force, and torque'
 *             -- calculation in scuff-EM
 *
 * homer reid  -- 9/2014
 */

#include <stdio.h>
#include <stdlib.h>
#include <string.h>
#include <math.h>
#include <libhmat.h>
#include <libhrutil.h>
#include <libTriInt.h>

#include "libscuff.h"
#include "libscuffInternals.h"
#include "PanelCubature.h"

#include "cmatheval.h"

#ifdef HAVE_CONFIG_H
#  include "config.h"
#endif
#ifdef USE_PTHREAD
#  include <pthread.h>
#endif
#ifdef USE_OPENMP

#endif

#define II cdouble(0,1)

namespace scuff {

void CalcGC(double R[3], cdouble Omega,
            cdouble EpsR, cdouble MuR,
            cdouble GMuNu[3][3], cdouble CMuNu[3][3],
            cdouble GMuNuRho[3][3][3], cdouble CMuNuRho[3][3][3]);

void GetReducedFields_Nearby(RWGGeometry *G, int ns, int ne,
                             double X0[3],  cdouble k,
                             cdouble e[3], cdouble h[3],
                             cdouble de[3][3], cdouble dh[3][3]);

/***************************************************************/
/***************************************************************/
/***************************************************************/
void GetdGME_Far(RWGGeometry *G, int nsa, int nea, int nsb, int neb,
                 cdouble k, int Order, double *DX, 
                 cdouble GC[2], cdouble dG[6], cdouble dC[6])
{
  /*--------------------------------------------------------------*/
  /*--------------------------------------------------------------*/
  /*--------------------------------------------------------------*/
  RWGSurface *Sa=G->Surfaces[nsa];
  RWGEdge *Ea=Sa->Edges[nea];
  double *QPa = Sa->Vertices + 3*Ea->iQP;
  double *V1a = Sa->Vertices + 3*Ea->iV1;
  double *V2a = Sa->Vertices + 3*Ea->iV2;
  double *QMa = Sa->Vertices + 3*Ea->iQM;

  RWGSurface *Sb=G->Surfaces[nsb];
  RWGEdge *Eb=Sb->Edges[neb];
  double *QPb = Sa->Vertices + 3*Eb->iQP;
  double *V1b = Sa->Vertices + 3*Eb->iV1;
  double *V2b = Sa->Vertices + 3*Eb->iV2;
  double *QMb = Sa->Vertices + 3*Eb->iQM;

  /*--------------------------------------------------------------*/
  /*--------------------------------------------------------------*/
  /*--------------------------------------------------------------*/
  double AaPlus[3], AaMinus[3], Ba[3];
  VecSub(V1a, QPa, AaPlus);
  VecSub(V1a, QMa, AaMinus);
  VecSub(V2a, V1a, Ba);

  double AbPlus[3], AbMinus[3], Bb[3];
  VecSub(V1b, QPb, AbPlus);
  VecSub(V1b, QMb, AbMinus);
  VecSub(V2b, V1b, Bb);

  /*--------------------------------------------------------------*/
  /*--------------------------------------------------------------*/
  /*--------------------------------------------------------------*/
  int NumPts;
  double *TCR=GetTCR(Order, &NumPts);
  memset(GC, 0, 2*sizeof(cdouble));
  memset(dG, 0, 6*sizeof(cdouble));
  memset(dC, 0, 6*sizeof(cdouble));
  cdouble k2 = k*k;
  for(int npa=0, ncpa=0; npa<NumPts; npa++)
   { 
     /***************************************************************/
     /***************************************************************/
     /***************************************************************/
     double ua=TCR[ncpa++];
     double va=TCR[ncpa++];
     double wa=TCR[ncpa++];
     ua+=va;

     double XaPlus[3], FaPlus[3], XaMinus[3], FaMinus[3];
     for(int Mu=0; Mu<3; Mu++)
      { 
        FaPlus[Mu] = ua*AaPlus[Mu] + va*Ba[Mu];
        XaPlus[Mu] = FaPlus[Mu] + QPa[Mu];

        FaMinus[Mu] = ua*AaMinus[Mu] + va*Ba[Mu];
        XaMinus[Mu] = FaMinus[Mu] + QMa[Mu];
      };

     for(int npb=0, ncpb=0; npb<NumPts; npb++)
      { 
        /***************************************************************/
        /***************************************************************/
        /***************************************************************/
        double ub=TCR[ncpb++];
        double vb=TCR[ncpb++];
        double wb=TCR[ncpb++];
        ub+=vb;
   
        double XbPlus[3], FbPlus[3], XbMinus[3], FbMinus[3];
        for(int Mu=0; Mu<3; Mu++)
         { 
           FbPlus[Mu] = ub*AbPlus[Mu] + vb*Bb[Mu];
           XbPlus[Mu] = FbPlus[Mu] + QPb[Mu];
   
           FbMinus[Mu] = ub*AbMinus[Mu] + vb*Bb[Mu];
           XbMinus[Mu] = FbMinus[Mu] + QMb[Mu];
         };

        for(int aSign=0; aSign<=1; aSign++)
         for(int bSign=0; bSign<=1; bSign++)
          { 
            double Sign = aSign==bSign ? 1.0 : -1.0;
            double *Xa = aSign==1 ? XaPlus : XaMinus;
            double *Fa = aSign==1 ? FaPlus : FaMinus;
            double *Xb = bSign==1 ? XbPlus : XbMinus;
            double *Fb = bSign==1 ? FbPlus : FbMinus;

            double R[3];
            R[0]=Xa[0] - Xb[0] - (DX==0 ? 0.0 : DX[0]);
            R[1]=Xa[1] - Xb[1] - (DX==0 ? 0.0 : DX[1]);
            R[2]=Xa[2] - Xb[2] - (DX==0 ? 0.0 : DX[2]);
            double r2    = R[0]*R[0] + R[1]*R[1] + R[2]*R[2];
            double r     = sqrt(r2);
            cdouble ikr  = II*k*r;
            cdouble Phi  = exp(ikr) / (4.0*M_PI*r);
            cdouble Psi  = (ikr-1.0) * Phi / r2;
            cdouble Zeta = (3.0 + ikr*(-3.0 + ikr))*Phi/(r2*r2);

            cdouble dGMu[3], dGMuNu[3][3];
            for(int Mu=0; Mu<3; Mu++)
             { dGMu[Mu] = R[Mu]*Psi;
               for(int Nu=0; Nu<3; Nu++)
                dGMuNu[Mu][Nu] 
                 = (Mu==Nu ? Psi : 0.0) + R[Mu]*R[Nu]*Zeta;
             };

            for(int Nu=0; Nu<3; Nu++)
             { GC[0]
                += wa*wb*Sign*( Fa[Nu]*Fb[Nu]*Phi + 2.0*Fa[Nu]*dGMu[Nu]/k2);
               int NP1=(Nu+1)%3, NP2=(Nu+2)%3;
               GC[1]
                += wa*wb*Sign*( Fa[Nu]*(dGMu[NP1]*Fb[NP2]-dGMu[NP2]*Fb[NP1]));
             };

            for(int Mu=0; Mu<3; Mu++)
             for(int Nu=0; Nu<3; Nu++)
              { dG[Mu]
                 += wa*wb*Sign * ( Fa[Nu]*Fb[Nu]*dGMu[Mu]
                                  + 2.0*Fa[Nu]*dGMuNu[Mu][Nu]/k2
                                );

                int NP1=(Nu+1)%3, NP2=(Nu+2)%3;
                dC[Mu] 
                 += wa*wb*Sign*Fa[Nu]* (  dGMuNu[Mu][NP1]*Fb[NP2]
                                         -dGMuNu[Mu][NP2]*Fb[NP1] );
              };
#if 0
cdouble GMuNu[3][3], CMuNu[3][3], dGMuNuRho[3][3][3], dCMuNuRho[3][3][3];
CalcGC(R, k, 1.0, 1.0, GMuNu, CMuNu, dGMuNuRho, dCMuNuRho);
for(int Mu=0; Mu<3; Mu++)
 for(int Nu=0; Nu<3; Nu++)
  for(int Rho=0; Rho<3; Rho++)
   { dG[Mu]+=wa*wb*Sign*Fa[Nu]*dGMuNuRho[Nu][Rho][Mu]*Fb[Rho];
     dC[Mu]+=wa*wb*Sign*Fa[Nu]*dCMuNuRho[Nu][Rho][Mu]*Fb[Rho];
   };
#endif

          }; // for(int aSign=0; aSign<=1; aSign++) ... 

      }; // for(int npb=0, ncpb=0; npb<NumPts; npb++)

   }; // for(int npa=0, ncpa=0; npa<NumPts; npa++)

  /*--------------------------------------------------------------*/
  /*--------------------------------------------------------------*/
  /*--------------------------------------------------------------*/
  double PreFac = Ea->Length * Eb->Length;
  cdouble MIK = -1.0*II*k;
  GC[0]*=PreFac;
  GC[1]*=PreFac / MIK;
  for(int Mu=0; Mu<6; Mu++)
   { dG[Mu] *= PreFac;
     dC[Mu] *= PreFac / MIK;
   };
   
}

/***************************************************************/
/***************************************************************/
/***************************************************************/
void GetdGME_Near(RWGGeometry *G, int nsa, int nea, int nsb, int neb,
                  cdouble k, int Order, double *DX,
                  cdouble GC[2], cdouble dG[6], cdouble dC[6])
{
  /*--------------------------------------------------------------*/
  /*--------------------------------------------------------------*/
  /*--------------------------------------------------------------*/
  RWGSurface *S=G->Surfaces[nsa];
  RWGEdge *E=S->Edges[nea];
  double *QP = S->Vertices + 3*E->iQP;
  double *V1 = S->Vertices + 3*E->iV1;
  double *V2 = S->Vertices + 3*E->iV2;
  double *QM = S->Vertices + 3*E->iQM;

  /*--------------------------------------------------------------*/
  /*--------------------------------------------------------------*/
  /*--------------------------------------------------------------*/
  double APlus[3], AMinus[3], B[3];
  VecSub(V1, QP, APlus);
  VecSub(V1, QM, AMinus);
  VecSub(V2, V1, B);

  /*--------------------------------------------------------------*/
  /*--------------------------------------------------------------*/
  /*--------------------------------------------------------------*/
  int NumPts;
  double *TCR=GetTCR(Order, &NumPts);
  memset(GC, 0, 2*sizeof(cdouble));
  memset(dG, 0, 6*sizeof(cdouble));
  memset(dC, 0, 6*sizeof(cdouble));
  for(int np=0, ncp=0; np<NumPts; np++)
   { 
     /***************************************************************/
     /***************************************************************/
     /***************************************************************/
     double u=TCR[ncp++];
     double v=TCR[ncp++];
     double w=TCR[ncp++];
     u+=v;

     double XPlus[3], FPlus[3], XMinus[3], FMinus[3];
     for(int Mu=0; Mu<3; Mu++)
      { 
        FPlus[Mu] = u*APlus[Mu] + v*B[Mu];
        XPlus[Mu] = FPlus[Mu] + QP[Mu] - (DX==0 ? 0.0 : DX[Mu]);

        FMinus[Mu] = u*AMinus[Mu] + v*B[Mu];
        XMinus[Mu] = FMinus[Mu] + QM[Mu] - (DX==0 ? 0.0 : DX[Mu]);
      };

     /***************************************************************/
     /***************************************************************/
     /***************************************************************/
     cdouble ePlus[3], dePlus[3][3], eMinus[3], deMinus[3][3];
     cdouble hPlus[3], dhPlus[3][3], hMinus[3], dhMinus[3][3];
     GetReducedFields_Nearby(G, nsb, neb, XPlus, k, ePlus, hPlus, dePlus, dhPlus);
     GetReducedFields_Nearby(G, nsb, neb, XMinus, k, eMinus, hMinus, deMinus, dhMinus);

     for(int Mu=0; Mu<3; Mu++)
      for(int Nu=0; Nu<3; Nu++)
       { 
         if (Mu==0)
          { GC[0] += w*(FPlus[Nu]*ePlus[Nu] - FMinus[Nu]*eMinus[Nu]);
            GC[1] += w*(FPlus[Nu]*hPlus[Nu] - FMinus[Nu]*hMinus[Nu]);
          };
         dG[Mu] += w*(FPlus[Nu]*dePlus[Mu][Nu] - FMinus[Nu]*deMinus[Mu][Nu]);
         dC[Mu] += w*(FPlus[Nu]*dhPlus[Mu][Nu] - FMinus[Nu]*dhMinus[Mu][Nu]);
       };

   };

  /*--------------------------------------------------------------*/
  /*--------------------------------------------------------------*/
  /*--------------------------------------------------------------*/
  cdouble MIK = -1.0*II*k;
  GC[0] *= E->Length;
  GC[1] *= E->Length / MIK;
  for(int Mu=0; Mu<6; Mu++)
   { dG[Mu] *= E->Length;
     dC[Mu] *= E->Length / MIK;
   };
   
}

/***************************************************************/
/* dG[0..2] = <ba | d_i G | bb>                                */
/* dG[3..5] = <ba | d_\theta_i G | bb>                         */
/*                                                             */
/* dC[0..2] = <ba | d_i C | bb>                                */
/* dC[3..5] = <ba | d_\theta_i C | bb>                         */
/***************************************************************/
void GetdGMatrixEntries(RWGGeometry *G, int nsa, int nsb, int nea, int neb,
                        cdouble k, 
                        cdouble GC[2], cdouble dG[6], cdouble dC[6],
                        double *DX=0, int Order=4,
                        bool ForceDistant=false,
                        bool ForceNearby=false)
{
  /***************************************************************/
  /***************************************************************/
  /***************************************************************/
  int ncv=NumCommonBFVertices(G->Surfaces[nsa],nea,G->Surfaces[nsb],neb);
  if ( (ncv==0 || ForceDistant) && (!ForceNearby) )
   GetdGME_Far(G, nsa, nea, nsb, neb, k, Order, DX, GC, dG, dC);
  else
   GetdGME_Near(G, nsa, nea, nsb, neb, k, Order, DX, GC, dG, dC);

}

/***************************************************************/
/***************************************************************/
/***************************************************************/
void GetOverlapTerm(RWGGeometry *G,
                    int nsa, int nsb, int nea, int neb,
                    double Overlap[3])
{
  memset(Overlap, 0, 3*sizeof(double));
  if (nsa!=nsb) return;
  if (nea==neb) return;

  RWGSurface *S=G->Surfaces[nsa];
  RWGEdge *Ea = S->Edges[nea];
  RWGEdge *Eb = S->Edges[neb];

  bool PP=(Ea->iPPanel == Eb->iPPanel);
  bool PM=(Ea->iPPanel == Eb->iMPanel);
  bool MP=(Ea->iMPanel == Eb->iPPanel);
  bool MM=(Ea->iMPanel == Eb->iMPanel);
  
  RWGPanel *P;
  double *Qa, *Qb;
  double Sign;
  if ( PP || PM )
   {
     P = S->Panels[Ea->iPPanel];
     Qa = S->Vertices + 3*P->VI[ Ea->PIndex ];
     Sign = PP ? 1.0 : -1.0;
     Qb = S->Vertices + 3*P->VI[ PP ? Eb->PIndex : Eb->MIndex ];
   }
  else if ( MP || MM )
   {
     P = S->Panels[Ea->iMPanel];
     Qa = S->Vertices + 3*P->VI[ Ea->MIndex ];
     Sign = MM ? 1.0 : -1.0;
     Qb = S->Vertices + 3*P->VI[ MP ? Eb->PIndex : Eb->MIndex ];
   }
  else
   return;

  double DQ[3], XCmQa[3];
  VecSub(Qa, Qb, DQ);
  VecSub(P->Centroid, Qa, XCmQa);

  double PreFac = Sign * (Ea->Length * Eb->Length) / (4.0*P->Area);
  Overlap[0] = PreFac * (XCmQa[1]*DQ[2] - XCmQa[2]*DQ[1]);
  Overlap[1] = PreFac * (XCmQa[2]*DQ[0] - XCmQa[0]*DQ[2]);
  Overlap[2] = PreFac * (XCmQa[0]*DQ[1] - XCmQa[1]*DQ[0]);
  
}

/***************************************************************/
/***************************************************************/
/***************************************************************/
void RWGGeometry::GetEPPFT(int ns, HVector *KN, cdouble Omega,
                           double EPPFT[7])
{
  RWGSurface *S=Surfaces[ns];
  int nr = S->RegionIndices[1];
  if ( nr==-1 || S->IsPEC ) 
   { memset(EPPFT, 0, 7*sizeof(double));
     return;
   };

  /*--------------------------------------------------------------*/
  /*--------------------------------------------------------------*/
  /*--------------------------------------------------------------*/
  cdouble Eps, Mu;
  RegionMPs[nr]->GetEpsMu(Omega, &Eps, &Mu);
  cdouble k = Omega * sqrt(Eps*Mu);
  cdouble IK = II*k;
  cdouble ZRel = sqrt(Mu/Eps);

  cdouble EEFac =  IK*ZRel*ZVAC;
  cdouble EMFac =  IK;
  cdouble MEFac = -IK;
  cdouble MMFac =  IK/(ZRel*ZVAC);

  int NE = S->NumEdges;
  int Offset = BFIndexOffset[ns];
  int Order=4;

  double PAbs=0.0;
  double Fx=0.0, Fy=0.0, Fz=0.0;
<<<<<<< HEAD
  double Taux=0.0, Tauy=0.0, Tauz=0.0;
  int NumTasks, NumThreads;
=======
  int NumThreads;
>>>>>>> 1be0c44d
#ifndef USE_OPENMP
  NumThreads=1;
  if (LogLevel>=SCUFF_VERBOSE2)
   Log(" no multithreading...");
#else
  NumThreads=GetNumThreads();
  if (LogLevel>=SCUFF_VERBOSE2)
   Log(" OpenMP multithreading (%i threads)...",NumThreads);
#pragma omp parallel for schedule(dynamic,1),      \
                         num_threads(NumThreads),  \
                         reduction(+:PAbs, Fx, Fy, Fz, Taux, Tauy, Tauz)
#endif
//  for(int nea=0; nea<NE; nea++)
//   for(int neb=0; neb<NE; neb++)
   for(int neab=0; neab<NE*NE; neab++)
    { 
      int nea = neab/NE; 
      int neb = neab%NE; 

      cdouble GC[2], dG[6], dC[6];
      double Overlap[3];

      GetdGMatrixEntries(this, ns, ns, nea, neb, k,
                         GC, dG, dC, 0, Order);

      cdouble kAlpha =       KN->GetEntry(Offset + 2*nea + 0);
      cdouble nAlpha = -ZVAC*KN->GetEntry(Offset + 2*nea + 1);
      cdouble kBeta  =       KN->GetEntry(Offset + 2*neb + 0);
      cdouble nBeta  = -ZVAC*KN->GetEntry(Offset + 2*neb + 1);

      cdouble GFactor = EEFac*conj(kAlpha)*kBeta + MMFac*conj(nAlpha)*nBeta;
      cdouble CFactor = EMFac*conj(kAlpha)*nBeta + MEFac*conj(nAlpha)*kBeta;

      GetOverlapTerm(this, ns, ns, nea, neb, Overlap);
      
      PAbs += real ( GFactor*GC[0] + CFactor*GC[1] );
/*
      Fx   += imag ( GFactor*dG[0] + CFactor*(dC[0] - Overlap[0]/IK));
      Fy   += imag ( GFactor*dG[1] + CFactor*(dC[1] - Overlap[1]/IK));
      Fz   += imag ( GFactor*dG[2] + CFactor*(dC[2] - Overlap[2]/IK));
*/
      Fx   += imag ( GFactor*dG[0] + CFactor*dC[0] );
      Fy   += imag ( GFactor*dG[1] + CFactor*dC[1] );
      Fz   += imag ( GFactor*dG[2] + CFactor*dC[2] );
      Taux += imag ( CFactor*Overlap[0]/IK );
      Tauy += imag ( CFactor*Overlap[1]/IK );
      Tauz += imag ( CFactor*Overlap[2]/IK );
    };

  EPPFT[0] = 0.5*PAbs;
  EPPFT[1] = 0.5*(10.0/3.0)*Fx/real(Omega);
  EPPFT[2] = 0.5*(10.0/3.0)*Fy/real(Omega);
  EPPFT[3] = 0.5*(10.0/3.0)*Fz/real(Omega);
  EPPFT[4] = 0.5*(10.0/3.0)*Taux/real(Omega);
  EPPFT[5] = 0.5*(10.0/3.0)*Tauy/real(Omega);
  EPPFT[6] = 0.5*(10.0/3.0)*Tauz/real(Omega);

}

/***************************************************************/
/***************************************************************/
/***************************************************************/
#if 0
void AssembledGMatrixBlock(RWGGeometry *G, int ns, cdouble Omega,
                           HMatrix *dG[6])
{
  /***************************************************************/
  /***************************************************************/
  /***************************************************************/
  RWGSurface *S=G->Surfaces[ns];
  int nr = S->RegionIndices[1];
  if (nr==-1)
   { Warn("AssembledGMatrixBlock called for PEC object (ignoring)")
     return;
   };
  Log("Computing dG matrices for surface %i (%s)...",ns,S->Label);

  /***************************************************************/
  /***************************************************************/
  /***************************************************************/
  cdouble Eps, Mu;
  G->RegionMPs[nr]->GetEpsMu(Omega, &Eps, &Mu);
  cdouble k = sqrt(Eps*Mu)*Omega;
  cdouble Z = sqrt(Mu/Eps);
  cdouble PreFac1 = II*k*Z;
  cdouble PreFac2 = II*k;
  cdouble PreFac3 = -II*k/Z;

  /***************************************************************/
  /* loop over pairs of basis functions to assemble the matrix   */
  /***************************************************************/
  int NE = S->NumEdges;
  int nt, NumTasks, NumThreads = GetNumThreads();
#ifndef USE_OPENMP
  NumTasks=NumThreads=1;
  if (G->LogLevel>=SCUFF_VERBOSE2)
   Log(" no multithreading...");
#else
  NumTasks=NumThreads*100;
  if (NumTasks>S->NumEdges) 
  if (G->LogLevel>=SCUFF_VERBOSE2)
   Log(" OpenMP multithreading (%i threads,%i tasks)...",NumThreads,NumTasks);
#pragma omp parallel for schedule(dynamic,1), num_threads(NumThreads)
#endif
  for(int nea=0; nea<S->NumEdges; nea++)
   for(int neb=nea; neb<S->NumEdges; neb++)
    { 
      if (nea==0 && G->LogLevel>SCUFF_VERBOSE2)
       LogPercent(nea,NE);     

      cdouble dGEntries[6], dCEntries[6];
      GetdEdgeEdgeInteractions(S, nea, neb, k, dGEntries, dCEntries);
      for(int Mu=0; Mu<6; Mu++)
       if (dG[Mu])
        { dG[Mu]->SetEntry(2*nea,   2*neb,   PreFac1*dGEntries[Mu]);
          dG[Mu]->SetEntry(2*nea,   2*neb+1, PreFac2*dCEntries[Mu]);
          dG[Mu]->SetEntry(2*nea+1, 2*neb,   PreFac2*dCEntries[Mu]);
          dG[Mu]->SetEntry(2*nea+1, 2*neb+1, PreFac3*dGEntries[Mu]);
        };
    };

}
#endif

} // namespace scuff<|MERGE_RESOLUTION|>--- conflicted
+++ resolved
@@ -423,12 +423,8 @@
 
   double PAbs=0.0;
   double Fx=0.0, Fy=0.0, Fz=0.0;
-<<<<<<< HEAD
   double Taux=0.0, Tauy=0.0, Tauz=0.0;
-  int NumTasks, NumThreads;
-=======
   int NumThreads;
->>>>>>> 1be0c44d
 #ifndef USE_OPENMP
   NumThreads=1;
   if (LogLevel>=SCUFF_VERBOSE2)
