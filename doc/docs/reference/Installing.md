--- conflicted
+++ resolved
@@ -13,12 +13,9 @@
 using [[scuff-em]] will like once you have installed it on your 
 machine.
 
-<<<<<<< HEAD
-=======
 Here's the link:
 [http://mybinder.org/repo/jfeist/scuff-em-mybinder](http://mybinder.org/repo/jfeist/scuff-em-mybinder).
 
->>>>>>> aff9ed70
 ## 1. External packages
 
 [[scuff-em]] relies on a small number of well-established free 
