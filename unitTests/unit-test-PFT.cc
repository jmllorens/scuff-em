/* Copyright (C) 2005-2011 M. T. Homer Reid
 *
 * This file is part of SCUFF-EM.
 *
 * SCUFF-EM is free software; you can redistribute it and/or modify
 * it under the terms of the GNU General Public License as published by
 * the Free Software Foundation; either version 2 of the License, or
 * (at your option) any later version.
 *
 * SCUFF-EM is distributed in the hope that it will be useful,
 * but WITHOUT ANY WARRANTY; without even the implied warranty of
 * MERCHANTABILITY or FITNESS FOR A PARTICULAR PURPOSE.  See the
 * GNU General Public License for more details.
 *
 * You should have received a copy of the GNU General Public License
 * along with this program; if not, write to the Free Software
 * Foundation, Inc., 59 Temple Place, Suite 330, Boston, MA  02111-1307  USA
 */

/*
 * unit-test-PFT.cc -- SCUFF-EM unit tests for PFT calculations
 * 
 * homer reid       -- 11/2005 -- 10/2011
 */
#include <stdio.h>
#include <stdlib.h>
#include <string.h>
#include <math.h>

#include <libhrutil.h>
#include "libscuff.h"
#include "PFTOptions.h"
#include "libscuffInternals.h"
#include "libIncField.h"

using namespace scuff;

#define II cdouble (0.0,1.0)
#define TENTHIRDS 3.33333333333333333334
#define RT1_2     0.70710678118654752440

/***************************************************************/
/* tables of power and force data for spheres of radius R=1um  */
/* and various material compositions.                          */
/*                                                             */
/* in each case, powers and forces are for the case of         */
/* illumination by a unit-magnitude z-traveling plane wave     */
<<<<<<< HEAD
/* with left-circular polarization, ie the incident E-field is */
=======
/* left-circular polarization, i.e. the incident E-field is    */
>>>>>>> a867e0b9
/*  E(x,y,z) = (1/sqrt{2}) (\vec{x} + i \vec{y}) e^{ikz}       */
/*                                                             */
/* data table entries:                                         */
/*  (1) omega (angular frequency, units 3e14 rad/sec)          */
/*  (2) absorbed  power (watts)                                */
/*  (2) scattered power (watts)                                */
/*  (3) Z-force (nanoNewtons)                                  */
/*  (4) Z-torque (nanoNewtons*microns)                         */
/***************************************************************/
<<<<<<< HEAD
#if 0
#define NUMOMEGAS 2
double OmegaList[] = {1.0e-1, 1.0};
#endif
#define NUMOMEGAS 11
double OmegaList[] = 
 { 0.01000000, 0.01584893, 0.02511886, 0.03981072, 0.06309573,
   0.10000000, 0.15848932, 0.25118864, 0.39810717, 0.63095734,
   1.00000000};
=======
#define NUMOMEGAS 3
double OmegaList[] = { 1.0e-2, 1.0e-1, 1.0 };

double GoldPFT[] =
   { 1.0e-2, 3.111826e-08, 3.293537e-03, 3.293579e-03,
     1.0e-1, 3.244591e-04, 8.972653e-03, 9.419389e-03,
     1.0e-0, 2.125119e+00, 1.983620e-02, 2.509075e+00
   };
>>>>>>> a867e0b9

double PECPFT[] =
   { 1.0e-2, 3.320868e-08, 0.0, 4.641536e-08,
     1.0e-1, 5.980295e+00, 0.0, 6.020131e+00,
     1.0e-0, 6.012197e+00, 0.0, 5.880804e+00
   };

<<<<<<< HEAD
double GoldPFT[] =
   { 1.0e-2, 3.111826e-08, 3.293537e-03, 3.293579e-03,
     1.0e-1, 3.244591e-04, 8.972653e-03, 9.419389e-03,
     1.0e-0, 2.125119e+00, 1.983620e-02, 2.509075e+00
   };

double SiO2PFT[] =
=======
double SiCPFT[] =
>>>>>>> a867e0b9
   { 1.0e-2, 1.504039e-08, 3.348068e-07, 3.498465e-07,
     1.0e-1, 1.527705e-04, 3.648611e-05, 1.885546e-04,
     1.0e-0, 1.465431e+00, 4.180791e-03, 8.951046e-01 
   };

/***************************************************************/
/***************************************************************/
/***************************************************************/
int main(int argc, char *argv[])
{ 
  SetLogFileName("scuff-unit-tests.log");
  Log("SCUFF-EM PFT unit tests running on %s",GetHostName());

  /***************************************************************/
  /* set up incident field ***************************************/
  /***************************************************************/
  const cdouble E0[3]  = { RT1_2, II*RT1_2, 0.0 };
  const double nHat[3] = { 0.0, 0.0, 1.0 };
  PlaneWave *PW = new PlaneWave(E0, nHat);

  /***************************************************************/
<<<<<<< HEAD
  /***************************************************************/
  /***************************************************************/
  PFTOptions *Options=InitPFTOptions();

  /***************************************************************/
  /* loop over all three material geometries *********************/
  /***************************************************************/
  #define NUMCASES 3
  const char *GeoFileNames[NUMCASES] = { "PECSphere_501.scuffgeo",
                                         "SiO2Sphere_501.scuffgeo",
                                         "GoldSphere_501.scuffgeo"
=======
  /* loop over all three material geometries *********************/
  /***************************************************************/
  #define NUMCASES 3
  const char *GeoFileNames[NUMCASES] = { "PECSphere_498.scuffgeo",
                                         "GoldSphere_498.scuffgeo",
                                         "SiO2Sphere_498.scuffgeo"
>>>>>>> a867e0b9
                                       };
  double *ExactData[NUMCASES] = { PECPFT, SiO2PFT, GoldPFT };
  int NumTests = NUMCASES * NUMOMEGAS;
  int PassedTests = 0 ;
  FILE *DataLogFile=fopen("unit-test-PFT.data","w");
  for(int nCase=0; nCase<NUMCASES; nCase++)
   { 
     RWGGeometry *G = new RWGGeometry(GeoFileNames[nCase]);
     G->SetLogLevel(SCUFF_VERBOSELOGGING);
     RWGSurface  *S = G->Surfaces[0];
     HMatrix *TIn   = S->IsPEC ? 0 : G->AllocateBEMMatrix();
     HMatrix *TOut  = G->AllocateBEMMatrix();
     HMatrix *M     = G->AllocateBEMMatrix();
     HVector *KN    = G->AllocateRHSVector();
     HVector *RHS   = G->AllocateRHSVector();

     if (DataLogFile)
      fprintf(DataLogFile,"# geometry %s: \n",G->GeoFileName);

     for (int nOmega=0; nOmega<NUMOMEGAS; nOmega++)
      { 
        // solve the scattering problem
        double Omega=OmegaList[nOmega];

        if (S->IsPEC)
         {
           G->AssembleBEMMatrix(Omega, TOut);
           M->Copy(TOut);
         }
        else
         { for(int nr=0; nr<G->NumRegions; nr++)
            G->RegionMPs[nr]->Zero();

           G->RegionMPs[1]->UnZero();
           G->AssembleBEMMatrix(Omega, TIn);
           G->RegionMPs[1]->Zero();

           G->RegionMPs[0]->UnZero();
           G->AssembleBEMMatrix(Omega, TOut);
           G->RegionMPs[0]->Zero();
 
           for(int nr=0; nr<G->NumRegions; nr++)
            G->RegionMPs[nr]->UnZero();

           M->Copy(TOut);
           M->AddBlock(TIn,0,0);
         };

        M->LUFactorize();
        G->AssembleRHSVector(Omega, PW, RHS);
        KN->Copy(RHS);
        M->LUSolve(KN);

<<<<<<< HEAD
        // compute overlap PFT
        InitPFTOptions(Options);
        Options->PFTMethod=SCUFF_PFT_OVERLAP;
        Options->RHSVector=RHS;
        double OPFT[8];
        G->GetPFT(0, PW, KN, Omega, OPFT, Options);
  
        // compute DSIPFT
        InitPFTOptions(Options);
        Options->PFTMethod=SCUFF_PFT_DSI;
        double DSIPFT[8];
        G->GetPFT(0, PW, KN, Omega, DSIPFT, Options);

        // compute EP without using precomputed matrices
        InitPFTOptions(Options);
        Options->PFTMethod=SCUFF_PFT_EP;
        double EPPFTWithout[8];
        G->GetPFT(0, PW, KN, Omega, EPPFTWithout, Options);

        // compute EPPFT using precomputed matrices
        InitPFTOptions(Options);
        Options->PFTMethod=SCUFF_PFT_EP;
        Options->TInterior=TIn;
        Options->TExterior=TOut;
        double EPPFTWith[8];
        G->GetPFT(0, PW, KN, Omega, EPPFTWith, Options);

        fprintf(DataLogFile,"%e %e %e %e %e %e %e %e %e %e %e %e %e \n",Omega,
                             OPFT[0],OPFT[1],OPFT[4],OPFT[7],
                             DSIPFT[0],DSIPFT[1],DSIPFT[4],DSIPFT[7],
                             EPPFTWith[0],EPPFTWith[1],
                             EPPFTWithout[0],EPPFTWithout[1]);
        fflush(DataLogFile);

=======
        double OPFT[8];
        G->GetOPFT(KN, RHS, Omega, 0, OPFT);

        double DSIPFT[8];
        G->GetDSIPFT(KN, PW, Omega, DSIPFT);

        double EPPFT[8];
        G->GetEPPFTTrace(0, Omega, KN, 0, EPPFT);

        fprintf(DataLogFile,"%e %e %e %e %e %e %e %e %e %e %e \n",Omega,
                             OPFT[0],OPFT[1],OPFT[3],OPFT[7],
                             DSIPFT[0],DSIPFT[1],DSIPFT[3],DSIPFT[7],
                             EPPFT[0],EPPFT[1]);
>>>>>>> a867e0b9
#if 0
        if (    RD( OPFT[0], ExactPFT[0]     ) > 0.05
             || RD( OPFT[1], ExactPFT[1]     ) > 0.05
             || RD( OPFT[4], ExactPFT[4]     ) > 0.05
             || RD( OPFT[7], ExactPFT[7]     ) > 0.05
           )
          { Log("OPFT test failed for %s at Omega=%e: ",
                G->GeoFileName,Omega);
            Log(" (%e,%e) (%e,%e) (%e,%e) \n", 
                  QScatScuff,  QScatExact, 
                  QAbsScuff,   QAbsExact,
                  QForceScuff, QForceExact);
          } 
         else
          PassedTests++;

        if (DataLogFile)
         { fprintf(DataLogFile,"%e  %e %e (%e) %e %e (%e) %e %e (%e)\n",
                   Omega,
                   QScatScuff,  QScatExact,  RD(QScatScuff,  QScatExact), 
                   QAbsScuff,   QAbsExact,   RD(QAbsScuff,   QAbsExact),
                   QForceScuff, QForceExact, RD(QForceScuff, QForceExact));
           fflush(DataLogFile);
         };
#endif

      }; // for (int n=0; n<NUMOMEGAS; n++)

     if(DataLogFile)
      fprintf(DataLogFile,"\n\n");

     delete G; 
     delete TIn;
     delete TOut;
     delete M; 
     delete KN;
     delete RHS;

   }; // for(int nCase=0; nCase<NUMCASES; nCase++)

  if(DataLogFile)
   fclose(DataLogFile);
  
  /***************************************************************/ 
  /***************************************************************/ 
  /***************************************************************/ 
  printf("%i/%i tests successfully passed.\n",NumTests,PassedTests);

  int FailedCases=NumTests - PassedTests;
  if (FailedCases>0)
   abort();

  return 0;

}<|MERGE_RESOLUTION|>--- conflicted
+++ resolved
@@ -39,76 +39,183 @@
 #define TENTHIRDS 3.33333333333333333334
 #define RT1_2     0.70710678118654752440
 
-/***************************************************************/
-/* tables of power and force data for spheres of radius R=1um  */
-/* and various material compositions.                          */
+// values for the WhichCase parameter below 
+#define CASE_PEC  0
+#define CASE_SIO2 1
+#define CASE_GOLD 2
+
+// values for the ComparisonType field below
+#define COMP_REL 0
+#define COMP_ABS 1
+
+/***************************************************************/
+/* absolute and relative error tolerances. Quantities computed */
+/* by SCUFF must have absolute or relative errors less than    */
+/* this for a test to pass.                                    */
+/***************************************************************/
+#define RELTOL 0.25
+#define ABSTOL 1.0e-10
+
+/***************************************************************/
+/* tables of power, force, and torque data for spheres of      */
+/* radius R=1um and various material compositions.             */ 
 /*                                                             */
 /* in each case, powers and forces are for the case of         */
 /* illumination by a unit-magnitude z-traveling plane wave     */
-<<<<<<< HEAD
 /* with left-circular polarization, ie the incident E-field is */
-=======
-/* left-circular polarization, i.e. the incident E-field is    */
->>>>>>> a867e0b9
 /*  E(x,y,z) = (1/sqrt{2}) (\vec{x} + i \vec{y}) e^{ikz}       */
 /*                                                             */
 /* data table entries:                                         */
 /*  (1) omega (angular frequency, units 3e14 rad/sec)          */
-/*  (2) absorbed  power (watts)                                */
-/*  (2) scattered power (watts)                                */
-/*  (3) Z-force (nanoNewtons)                                  */
-/*  (4) Z-torque (nanoNewtons*microns)                         */
-/***************************************************************/
-<<<<<<< HEAD
-#if 0
-#define NUMOMEGAS 2
-double OmegaList[] = {1.0e-1, 1.0};
-#endif
-#define NUMOMEGAS 11
-double OmegaList[] = 
- { 0.01000000, 0.01584893, 0.02511886, 0.03981072, 0.06309573,
-   0.10000000, 0.15848932, 0.25118864, 0.39810717, 0.63095734,
-   1.00000000};
-=======
+/*  (2) real Eps(omega) (relative permittivity, dim'nless)     */
+/*  (3) imag Eps(omega)                                        */
+/*  (4) absorbed  power (watts)                                */
+/*  (5) scattered power (watts)                                */
+/*  (6) Z-force (nanoNewtons)                                  */
+/*  (7) Z-torque (nanoNewtons*microns)                         */
+/***************************************************************/
 #define NUMOMEGAS 3
-double OmegaList[] = { 1.0e-2, 1.0e-1, 1.0 };
-
-double GoldPFT[] =
-   { 1.0e-2, 3.111826e-08, 3.293537e-03, 3.293579e-03,
-     1.0e-1, 3.244591e-04, 8.972653e-03, 9.419389e-03,
-     1.0e-0, 2.125119e+00, 1.983620e-02, 2.509075e+00
-   };
->>>>>>> a867e0b9
-
-double PECPFT[] =
-   { 1.0e-2, 3.320868e-08, 0.0, 4.641536e-08,
-     1.0e-1, 5.980295e+00, 0.0, 6.020131e+00,
-     1.0e-0, 6.012197e+00, 0.0, 5.880804e+00
-   };
-
-<<<<<<< HEAD
-double GoldPFT[] =
-   { 1.0e-2, 3.111826e-08, 3.293537e-03, 3.293579e-03,
-     1.0e-1, 3.244591e-04, 8.972653e-03, 9.419389e-03,
-     1.0e-0, 2.125119e+00, 1.983620e-02, 2.509075e+00
-   };
-
-double SiO2PFT[] =
-=======
-double SiCPFT[] =
->>>>>>> a867e0b9
-   { 1.0e-2, 1.504039e-08, 3.348068e-07, 3.498465e-07,
-     1.0e-1, 1.527705e-04, 3.648611e-05, 1.885546e-04,
-     1.0e-0, 1.465431e+00, 4.180791e-03, 8.951046e-01 
-   };
+#define NUMQUANTITIES 7
+typedef double PFTData[NUMOMEGAS][NUMQUANTITIES];
+double OmegaList[] = { 0.01, 0.1, 1.0 };
+
+PFTData PECPFTData =
+ { { 1.0e-2,
+     0.0, 0.0,
+     0.0, 1.389884e-10, 7.412216e-10, -4.632946e-08
+   },
+   { 1.0e-1,
+     0.0, 0.0,
+     0.0, 1.393182e-06, 7.38044e-06, -4.643938e-05
+   }, 
+   { 1.0,
+     0.0, 0.0,
+     0.0, 8.488640e-03, 2.132454e-2,  -2.829547e-02
+   }
+ };
+
+PFTData SIO2PFTData =
+ { { 1.0e-2,
+     3.634170e+00, 3.794466e-03,
+     5.981414e-08, 2.430533e-11, 1.994615e-07, 1.993805e-05
+   },
+   { 1.0e-1,
+     3.778579e+00, 4.786666e-02,
+     7.245380e-06, 2.580820e-07, 2.500941e-05, 2.415127e-04
+   },
+   { 1.0,
+     1.429487e+00, 3.647089e-02,
+     1.774032e-04, 1.351696e-04, 9.622336e-04, 5.913442e-04
+   }
+ };
+
+PFTData GoldPFTData =
+ { {  1.0e-2,
+     -6.610472e+04, 1.172275e+06,
+      1.373257e-05, 1.297492e-10, 4.577582e-05, 4.577524e-03
+   },
+   {  1.0e-1,
+     -5.031480e+04, 8.922668e+04,
+      3.741193e-05, 1.352849e-06, 1.309154e-04, 1.247064e-03
+   },
+   {  1.0,
+     -2.020863e+03, 3.585437e+02, 
+      8.270806e-05, 8.860794e-03, 3.487239e-02, 2.756935e-04 
+   }
+ };
+
+/***************************************************************/
+/* SCUFF data for each frequency and each geometry are written */
+/* to these buffers                                            */
+/***************************************************************/
+double OPFT[8], DSIPFT[8], EPPFTWithout[8], EPPFTWith[8];
+
+/***************************************************************/
+/***************************************************************/
+/***************************************************************/
+typedef struct Test
+ { int QIndex;
+   double *QScuff;
+   const char *Name;
+ } Test;
+
+Test Tests[]=
+ { { 3, &(OPFT[0]),          "absorbed power (overlap)"              }, /*0*/
+   { 4, &(OPFT[1]),          "scattered power (overlap)"             }, /*1*/
+   { 5, &(OPFT[4]),          "force (overlap)"                       }, /*2*/
+   { 6, &(OPFT[7]),          "torque (overlap)"                      }, /*3*/
+   { 3, &(DSIPFT[0]),        "absorbed power (DSI)"                  }, /*4*/
+   { 4, &(DSIPFT[1]),        "scattered power (DSI)"                 }, /*5*/
+   { 5, &(DSIPFT[4]),        "force (DSI)"                           }, /*6*/
+   { 6, &(DSIPFT[7]),        "torque (DSI)"                          }, /*7*/
+   { 3, &(EPPFTWithout[0]),  "absorbed power (EP, not precomputed)"  }, /*8*/
+   { 4, &(EPPFTWithout[1]),  "scattered power (EP, not precomputed)" }, /*9*/
+   { 3, &(EPPFTWith[0]),     "absorbed power (EP, precomputed)"      }, /*10*/
+   { 4, &(EPPFTWith[1]),     "scattered power (EP, precomputed)"     }  /*11*/
+ };
+
+#define TEST_OPABS           0
+#define TEST_OPSCAT          1
+#define TEST_OFORCE          2
+#define TEST_OTORQUE         3
+#define TEST_DSIPABS         4
+#define TEST_DSIPSCAT        5
+#define TEST_DSIFORCE        6
+#define TEST_DSITORQUE       7
+#define TEST_EPPABS_WITHOUT  8
+#define TEST_EPPSCAT_WITHOUT 9
+#define TEST_EPPABS_WITH     10
+#define TEST_EPPSCAT_WITH    11
+
+#define NUMTESTS ( sizeof(Tests) / sizeof(Test) )
+
+#define ALLOMEGA -1
+
+/***************************************************************/
+/***************************************************************/
+/***************************************************************/
+typedef struct TestToSkip
+ { unsigned int WhichTest;
+   int WhichCase;
+   int WhichOmega; // == -1 means skip at all frequencies
+ } TestToSkip;
+
+TestToSkip TestsToSkip[]=
+{ {TEST_OFORCE,    CASE_PEC,   ALLOMEGA},
+  {TEST_OTORQUE,   CASE_PEC,   ALLOMEGA},
+  {TEST_DSITORQUE, CASE_PEC,   ALLOMEGA},
+  {TEST_DSIFORCE,  CASE_PEC,   2,      },
+  {TEST_OPSCAT,    CASE_GOLD,  0,      },
+  {TEST_OPSCAT,    CASE_GOLD,  1,      },
+  {TEST_OFORCE,    CASE_GOLD,  0,      },
+  {TEST_OFORCE,    CASE_GOLD,  1,      },
+  {TEST_OTORQUE,   CASE_GOLD,  ALLOMEGA},
+  {TEST_DSITORQUE, CASE_GOLD,  ALLOMEGA},
+  {TEST_OPSCAT,    CASE_SIO2,  0       },
+  {TEST_OFORCE,    CASE_SIO2,  0       }
+};
+
+#define NUMTESTSTOSKIP (sizeof(TestsToSkip) / sizeof(TestToSkip))
 
 /***************************************************************/
 /***************************************************************/
 /***************************************************************/
 int main(int argc, char *argv[])
 { 
+  InstallHRSignalHandler();
   SetLogFileName("scuff-unit-tests.log");
   Log("SCUFF-EM PFT unit tests running on %s",GetHostName());
+
+  /***************************************************************/
+  /***************************************************************/
+  /***************************************************************/
+  bool WriteData=false;
+  /* name        type    #args  max_instances  storage    count  description*/
+  OptStruct OSArray[]=
+   { {"WriteData",  PA_BOOL, 0, 1, (void *)&WriteData, 0, "write data output file"},
+     {0,0,0,0,0,0,0}
+   };
+  ProcessOptions(argc, argv, OSArray);
 
   /***************************************************************/
   /* set up incident field ***************************************/
@@ -118,33 +225,26 @@
   PlaneWave *PW = new PlaneWave(E0, nHat);
 
   /***************************************************************/
-<<<<<<< HEAD
   /***************************************************************/
   /***************************************************************/
   PFTOptions *Options=InitPFTOptions();
 
   /***************************************************************/
-  /* loop over all three material geometries *********************/
+  /* loop over all material geometries ***************************/
   /***************************************************************/
   #define NUMCASES 3
   const char *GeoFileNames[NUMCASES] = { "PECSphere_501.scuffgeo",
                                          "SiO2Sphere_501.scuffgeo",
                                          "GoldSphere_501.scuffgeo"
-=======
-  /* loop over all three material geometries *********************/
-  /***************************************************************/
-  #define NUMCASES 3
-  const char *GeoFileNames[NUMCASES] = { "PECSphere_498.scuffgeo",
-                                         "GoldSphere_498.scuffgeo",
-                                         "SiO2Sphere_498.scuffgeo"
->>>>>>> a867e0b9
                                        };
-  double *ExactData[NUMCASES] = { PECPFT, SiO2PFT, GoldPFT };
-  int NumTests = NUMCASES * NUMOMEGAS;
-  int PassedTests = 0 ;
-  FILE *DataLogFile=fopen("unit-test-PFT.data","w");
+  PFTData *ExactData[NUMCASES]
+   = { &PECPFTData, &SIO2PFTData, &GoldPFTData };
+
+  int PassedTests=0, TotalTests=0;
+  FILE *DataFile=WriteData ? fopen("unit-test-PFT.data","w") : 0;
   for(int nCase=0; nCase<NUMCASES; nCase++)
    { 
+     Log("Testing geometry %s",GeoFileNames[nCase]);
      RWGGeometry *G = new RWGGeometry(GeoFileNames[nCase]);
      G->SetLogLevel(SCUFF_VERBOSELOGGING);
      RWGSurface  *S = G->Surfaces[0];
@@ -152,16 +252,19 @@
      HMatrix *TOut  = G->AllocateBEMMatrix();
      HMatrix *M     = G->AllocateBEMMatrix();
      HVector *KN    = G->AllocateRHSVector();
-     HVector *RHS   = G->AllocateRHSVector();
-
-     if (DataLogFile)
-      fprintf(DataLogFile,"# geometry %s: \n",G->GeoFileName);
-
+     HVector *RHS   = G->AllocateRHSVector() ;
+
+     /***************************************************************/
+     /* loop over frequencies                                       */
+     /***************************************************************/
      for (int nOmega=0; nOmega<NUMOMEGAS; nOmega++)
       { 
-        // solve the scattering problem
+        /*--------------------------------------------------------------*/
+        /*- set up the BEM scattering problem and solve for the         */
+        /*- surface currents                                            */
+        /*--------------------------------------------------------------*/
         double Omega=OmegaList[nOmega];
-
+        Log("Solving BEM system at omega=%g",Omega);
         if (S->IsPEC)
          {
            G->AssembleBEMMatrix(Omega, TOut);
@@ -185,95 +288,103 @@
            M->Copy(TOut);
            M->AddBlock(TIn,0,0);
          };
-
         M->LUFactorize();
         G->AssembleRHSVector(Omega, PW, RHS);
         KN->Copy(RHS);
         M->LUSolve(KN);
 
-<<<<<<< HEAD
-        // compute overlap PFT
+        /*--------------------------------------------------------------*/
+        /*- compute overlap PFT                                         */
+        /*--------------------------------------------------------------*/
+        Log("Computing overlap PFT...");
         InitPFTOptions(Options);
         Options->PFTMethod=SCUFF_PFT_OVERLAP;
         Options->RHSVector=RHS;
-        double OPFT[8];
         G->GetPFT(0, PW, KN, Omega, OPFT, Options);
   
-        // compute DSIPFT
+        /*--------------------------------------------------------------*/
+        /*- compute DSIPFT                                              */
+        /*--------------------------------------------------------------*/
+        Log("Computing DSIPFT...");
         InitPFTOptions(Options);
         Options->PFTMethod=SCUFF_PFT_DSI;
-        double DSIPFT[8];
         G->GetPFT(0, PW, KN, Omega, DSIPFT, Options);
 
-        // compute EP without using precomputed matrices
+        /*--------------------------------------------------------------*/
+        /*- compute EP power without precomputed matrices               */
+        /*--------------------------------------------------------------*/
+        Log("Computing EPPFT without...");
         InitPFTOptions(Options);
         Options->PFTMethod=SCUFF_PFT_EP;
-        double EPPFTWithout[8];
         G->GetPFT(0, PW, KN, Omega, EPPFTWithout, Options);
 
-        // compute EPPFT using precomputed matrices
+        /*--------------------------------------------------------------*/
+        /*- compute EP power with precomputed matrices                  */
+        /*--------------------------------------------------------------*/
+        Log("Computing EPPFT with...");
         InitPFTOptions(Options);
         Options->PFTMethod=SCUFF_PFT_EP;
         Options->TInterior=TIn;
         Options->TExterior=TOut;
-        double EPPFTWith[8];
         G->GetPFT(0, PW, KN, Omega, EPPFTWith, Options);
 
-        fprintf(DataLogFile,"%e %e %e %e %e %e %e %e %e %e %e %e %e \n",Omega,
+        /*--------------------------------------------------------------*/
+        /*- write data to log file if requested-------------------------*/
+        /*--------------------------------------------------------------*/
+        if (WriteData)
+         { 
+           if (nOmega==0) fprintf(DataFile,"# geometry %s: \n",G->GeoFileName);
+           fprintf(DataFile,"%e %e %e %e %e %e %e %e %e %e %e %e %e \n",Omega,
                              OPFT[0],OPFT[1],OPFT[4],OPFT[7],
                              DSIPFT[0],DSIPFT[1],DSIPFT[4],DSIPFT[7],
                              EPPFTWith[0],EPPFTWith[1],
                              EPPFTWithout[0],EPPFTWithout[1]);
-        fflush(DataLogFile);
-
-=======
-        double OPFT[8];
-        G->GetOPFT(KN, RHS, Omega, 0, OPFT);
-
-        double DSIPFT[8];
-        G->GetDSIPFT(KN, PW, Omega, DSIPFT);
-
-        double EPPFT[8];
-        G->GetEPPFTTrace(0, Omega, KN, 0, EPPFT);
-
-        fprintf(DataLogFile,"%e %e %e %e %e %e %e %e %e %e %e \n",Omega,
-                             OPFT[0],OPFT[1],OPFT[3],OPFT[7],
-                             DSIPFT[0],DSIPFT[1],DSIPFT[3],DSIPFT[7],
-                             EPPFT[0],EPPFT[1]);
->>>>>>> a867e0b9
-#if 0
-        if (    RD( OPFT[0], ExactPFT[0]     ) > 0.05
-             || RD( OPFT[1], ExactPFT[1]     ) > 0.05
-             || RD( OPFT[4], ExactPFT[4]     ) > 0.05
-             || RD( OPFT[7], ExactPFT[7]     ) > 0.05
-           )
-          { Log("OPFT test failed for %s at Omega=%e: ",
-                G->GeoFileName,Omega);
-            Log(" (%e,%e) (%e,%e) (%e,%e) \n", 
-                  QScatScuff,  QScatExact, 
-                  QAbsScuff,   QAbsExact,
-                  QForceScuff, QForceExact);
-          } 
-         else
-          PassedTests++;
-
-        if (DataLogFile)
-         { fprintf(DataLogFile,"%e  %e %e (%e) %e %e (%e) %e %e (%e)\n",
-                   Omega,
-                   QScatScuff,  QScatExact,  RD(QScatScuff,  QScatExact), 
-                   QAbsScuff,   QAbsExact,   RD(QAbsScuff,   QAbsExact),
-                   QForceScuff, QForceExact, RD(QForceScuff, QForceExact));
-           fflush(DataLogFile);
+           fflush(DataFile);
          };
-#endif
-
-      }; // for (int n=0; n<NUMOMEGAS; n++)
-
-     if(DataLogFile)
-      fprintf(DataLogFile,"\n\n");
+
+        /*--------------------------------------------------------------*/
+        /*- apply all tests --------------------------------------------*/
+        /*--------------------------------------------------------------*/
+        for(unsigned int nt=0; nt<NUMTESTS; nt++)
+         { 
+           bool SkipThisTest=false;
+           for(unsigned int ntts=0; (!SkipThisTest) && ntts<NUMTESTSTOSKIP; ntts++)
+            if (    TestsToSkip[ntts].WhichTest==nt
+                 && TestsToSkip[ntts].WhichCase==nCase
+                 && (    TestsToSkip[ntts].WhichOmega==ALLOMEGA
+                      || TestsToSkip[ntts].WhichOmega==nOmega
+                    )
+               ) SkipThisTest=true;
+           if (SkipThisTest) 
+            continue;
+
+           TotalTests++;
+           const char *TestName = Tests[nt].Name;
+           double QExact  = (*ExactData[nCase])[nOmega][Tests[nt].QIndex];
+           double QScuff  = *(Tests[nt].QScuff);
+           double MyRD = RD(QExact, QScuff);
+           Log("Test %s: {exact,scuff,RD}={%+.4e,%+.4e,%+.1e}...",
+                TestName,QExact,QScuff,MyRD);
+
+           bool Passed=false;
+           if ( QExact==0.0 )
+            Passed = abs(QScuff)<ABSTOL;
+           else
+            Passed = RD( QExact, QScuff ) < RELTOL;
+
+           if (Passed) 
+            { PassedTests++;
+              LogC("PASSED");
+            }
+           else
+            LogC("FAILED");
+
+         }; // for(unsigned int nt=0; nt<NUMTESTS; nt++)
+
+      }; //for (int nOmega=0; nOmega<NUMOMEGAS; nOmega++)
 
      delete G; 
-     delete TIn;
+     if (TIn) delete TIn;
      delete TOut;
      delete M; 
      delete KN;
@@ -281,16 +392,17 @@
 
    }; // for(int nCase=0; nCase<NUMCASES; nCase++)
 
-  if(DataLogFile)
-   fclose(DataLogFile);
+  if(DataFile)
+   fclose(DataFile);
   
-  /***************************************************************/ 
-  /***************************************************************/ 
-  /***************************************************************/ 
-  printf("%i/%i tests successfully passed.\n",NumTests,PassedTests);
-
-  int FailedCases=NumTests - PassedTests;
-  if (FailedCases>0)
+  /***************************************************************/
+  /***************************************************************/
+  /***************************************************************/
+  Log("%i/%i tests successfully passed.",PassedTests,TotalTests);
+  printf("%i/%i tests successfully passed.\n",PassedTests,TotalTests);
+
+  int FailedTests=TotalTests - PassedTests;
+  if (FailedTests>0)
    abort();
 
   return 0;
